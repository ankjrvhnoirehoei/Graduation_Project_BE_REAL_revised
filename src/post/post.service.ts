import { BadRequestException, Injectable, Logger } from '@nestjs/common';
import { InjectModel } from '@nestjs/mongoose';
import { Model, Types } from 'mongoose';
import { CreatePostDto } from './dto/post.dto';
import { Post, PostDocument } from './post.schema';
import { MediaService } from 'src/media/media.service';
import { CreateMediaDto } from 'src/media/dto/media.dto';
import { MusicService } from 'src/music/music.service';
import { MusicDto } from 'src/music/dto/music.dto';
import { Music } from 'src/music/music.schema';
import { MuxService } from 'src/mux/mux.service';

@Injectable()
export class PostService {
  constructor(
    @InjectModel(Post.name) private postModel: Model<PostDocument>,
    private readonly mediaService: MediaService,
    private readonly musicService: MusicService,
    private readonly muxService: MuxService,
  ) {}

  async create(postDto: CreatePostDto): Promise<Post> {
    const createdPost = new this.postModel({
      ...postDto,
      userID: new Types.ObjectId(postDto.userID),
    });
    return createdPost.save();
  }

  async createPostWithMediaAndMusic(postWithMediaDto: {
    post: CreatePostDto;
    media: CreateMediaDto[];
    music?: MusicDto;
  }): Promise<{ post: Post; media: any[]; music?: Music }> {
<<<<<<< HEAD
    const logger = new Logger('PostService');

    const userId = postWithMediaDto.post.userID;
    if (!Types.ObjectId.isValid(userId)) {
      throw new BadRequestException('Invalid userId from token');
    }

    let musicCreated: Music | null = null;
    if (postWithMediaDto.music) {
      musicCreated = await this.musicService.create(postWithMediaDto.music);
    }

    const postData: any = {
      ...postWithMediaDto.post,
      userID: new Types.ObjectId(userId),
      musicID: musicCreated ? musicCreated._id : undefined,
      viewCount: postWithMediaDto.post.viewCount ?? 0,
      isEnable: postWithMediaDto.post.isEnable ?? true,
    };

    const createdPost = await this.create(postData);
    const postId = (createdPost as any)._id;

    const mediaCreated = await Promise.all(
      postWithMediaDto.media.map(async (media) => {
        let finalVideoUrl = media.videoUrl;

        if (media.videoUrl) {
          const muxResult = await this.muxService.uploadVideo(media.videoUrl);
          finalVideoUrl = muxResult.m3u8Url;
        }

        return this.mediaService.create({
          ...media,
          postID: postId,
          videoUrl: finalVideoUrl,
        });
      }),
    );

    return {
      post: createdPost,
      media: mediaCreated,
      music: musicCreated ?? undefined,
    };
  }
=======
    const userId = postWithMediaDto.post.userID;
    if (!Types.ObjectId.isValid(userId)) {
      throw new BadRequestException('Invalid userId from token');
    }

    let musicCreated: Music | null = null;
    if (postWithMediaDto.music) {
      musicCreated = await this.musicService.create(postWithMediaDto.music);
    }

    const postData: any = {
      ...postWithMediaDto.post,
      userID: new Types.ObjectId(userId),
      musicID: musicCreated ? musicCreated._id : undefined,
      viewCount: postWithMediaDto.post.viewCount ?? 0,
      isEnable: postWithMediaDto.post.isEnable ?? true,
    };

    const createdPost: any = await this.create(postData);
    const postId = createdPost._id;

    const mediaCreated = await Promise.all(
      postWithMediaDto.media.map((media) =>
        this.mediaService.create({ ...media, postID: postId }),
      ),
    );

    return {
      post: createdPost,
      media: mediaCreated,
      music: musicCreated ?? undefined,
    };
  }

  async getPostType(postId: string): Promise<'post' | 'reel' | 'music'> {
    if (!Types.ObjectId.isValid(postId)) {
      throw new BadRequestException('Invalid post ID format');
    }

    const post = await this.postModel.findById(postId).select('type').lean();
    if (!post) {
      throw new BadRequestException('Post not found');
    }

    return post.type as 'post' | 'reel' | 'music';
  }

  async findAllWithMedia(userId: string): Promise<any[]> {
    const currentUserObjectId = new Types.ObjectId(userId);
>>>>>>> 0db877f8

    return this.postModel.aggregate([
      {
        $match: {
          type: { $in: ['reel', 'post'] },
          isEnable: true,
        },
      },
      { $sort: { createdAt: -1 } },
      { $limit: 100 },
      { $sample: { size: 20 } },

      {
        $lookup: {
          from: 'media',
          localField: '_id',
          foreignField: 'postID',
          as: 'media',
        },
      },
      {
        $lookup: {
          from: 'users',
          localField: 'userID',
          foreignField: '_id',
          as: 'user',
        },
      },
      { $unwind: '$user' },
      {
        $lookup: {
          from: 'postlikes',
          localField: '_id',
          foreignField: 'postId',
          as: 'likes',
        },
      },
      {
        $addFields: {
          likeCount: { $size: '$likes' },
        },
      },
      {
        $lookup: {
          from: 'postlikes',
          let: { postId: '$_id' },
          pipeline: [
            {
              $match: {
                $expr: {
                  $and: [
                    { $eq: ['$postId', '$$postId'] },
                    { $eq: ['$userId', currentUserObjectId] },
                  ],
                },
              },
            },
          ],
          as: 'userLikeEntry',
        },
      },
      {
        $addFields: {
          isLike: { $gt: [{ $size: '$userLikeEntry' }, 0] },
        },
      },
      {
        $lookup: {
          from: 'music',
          localField: 'musicID',
          foreignField: '_id',
          as: 'music',
        },
      },
      {
        $lookup: {
          from: 'comments',
          let: { postId: '$_id' },
          pipeline: [
            {
              $match: {
                $expr: {
                  $and: [
                    { $eq: ['$postID', '$$postId'] },
                    { $eq: ['$isDeleted', false] },
                  ],
                },
              },
            },
          ],
          as: 'comments',
        },
      },
      {
        $addFields: {
          commentCount: { $size: '$comments' },
        },
      },
      { $unwind: { path: '$music', preserveNullAndEmptyArrays: true } },
      {
        $project: {
          _id: 1,
          userID: 1,
          type: 1,
          caption: 1,
          isFlagged: 1,
          nsfw: 1,
          isEnable: 1,
          location: 1,
          isArchived: 1,
          viewCount: 1,
          share: 1,
          createdAt: 1,
          updatedAt: 1,
          media: 1,
          likeCount: 1,
          isLike: 1,
          music: 1,
          'user._id': 1,
          'user.handleName': 1,
          'user.profilePic': 1,
        },
      },
    ]);
  }

  async findReelsWithMedia(userId: string): Promise<any[]> {
    const currentUserObjectId = new Types.ObjectId(userId);

    return this.postModel.aggregate([
      {
        $match: {
          type: 'reel',
          isEnable: true,
          nsfw: false,
        },
      },
      { $sort: { createdAt: -1 } },
      { $limit: 100 },
      { $sample: { size: 20 } },
      {
        $lookup: {
          from: 'media',
          localField: '_id',
          foreignField: 'postID',
          as: 'media',
        },
      },
      {
        $lookup: {
          from: 'users',
          localField: 'userID',
          foreignField: '_id',
          as: 'user',
        },
      },
      { $unwind: '$user' },
      {
        $lookup: {
          from: 'postlikes',
          localField: '_id',
          foreignField: 'postId',
          as: 'likes',
        },
      },
      {
        $lookup: {
          from: 'comments',
          let: { postId: '$_id' },
          pipeline: [
            {
              $match: {
                $expr: {
                  $and: [
                    { $eq: ['$postID', '$$postId'] },
                    { $eq: ['$isDeleted', false] },
                  ],
                },
              },
            },
          ],
          as: 'comments',
        },
      },
      {
        $addFields: {
          commentCount: { $size: '$comments' },
        },
      },
      {
        $addFields: {
          likeCount: { $size: '$likes' },
        },
      },
      {
        $lookup: {
          from: 'postlikes',
          let: { postId: '$_id' },
          pipeline: [
            {
              $match: {
                $expr: {
                  $and: [
                    { $eq: ['$postId', '$$postId'] },
                    { $eq: ['$userId', currentUserObjectId] },
                  ],
                },
              },
            },
          ],
          as: 'userLikeEntry',
        },
      },
      {
        $addFields: {
          isLike: { $gt: [{ $size: '$userLikeEntry' }, 0] },
        },
      },
      {
        $project: {
          _id: 1,
          userID: 1,
          type: 1,
          caption: 1,
          isFlagged: 1,
          nsfw: 1,
          isEnable: 1,
          location: 1,
          isArchived: 1,
          viewCount: 1,
          share: 1,
          createdAt: 1,
          updatedAt: 1,
          media: 1,
          isLike: 1,
          likeCount: 1,
          'user._id': 1,
          'user.handleName': 1,
          'user.profilePic': 1,
        },
      },
    ]);
  }

  // returns up to 50 'post'‐type documents for the given user, plus a total count
  async getUserPostsWithMedia(
    userId: string,
    page: number = 1,
    limit: number = 20,
  ): Promise<{ total: number; items: any[] }> {
    if (!Types.ObjectId.isValid(userId)) {
      throw new BadRequestException('Invalid user ID format');
    }
    const objectUserId = new Types.ObjectId(userId);
    const skip = (page - 1) * limit;

    // count total number of 'post'-type documents for this user
    const total = await this.postModel.countDocuments({
      userID: objectUserId,
      type: 'post',
    });

    // fetch paginated results with lookups
    const items = await this.postModel
      .aggregate([
        {
          $match: {
            userID: objectUserId,
            type: 'post',
          },
        },
        { $sort: { createdAt: -1 } },
        { $skip: skip },
        { $limit: limit },

        // lookup media documents attached to each post
        {
          $lookup: {
            from: 'media',
            localField: '_id',
            foreignField: 'postID',
            as: 'media',
          },
        },

        // lookup likes just to compute likeCount
        {
          $lookup: {
            from: 'postlikes',
            localField: '_id',
            foreignField: 'postId',
            as: 'likes',
          },
        },
        {
          $addFields: {
            likeCount: { $size: '$likes' },
          },
        },

        // lookup music if any
        {
          $lookup: {
            from: 'music',
            localField: 'musicID',
            foreignField: '_id',
            as: 'music',
          },
        },
        {
          $unwind: {
            path: '$music',
            preserveNullAndEmptyArrays: true,
          },
        },

        {
          $project: {
            _id: 1,
            userID: 1,
            type: 1,
            caption: 1,
            isFlagged: 1,
            nsfw: 1,
            isEnable: 1,
            location: 1,
            isArchived: 1,
            viewCount: 1,
            share: 1,
            createdAt: 1,
            updatedAt: 1,

            media: 1,
            likeCount: 1,
            music: 1,
          },
        },
      ])
      .exec();

    return { total, items };
  }

  // returns up to 50 'reel'‐type documents for the given user, plus a total count.
  async getUserReelsWithMedia(
    userId: string,
    page: number = 1,
    limit: number = 20,
  ): Promise<{ total: number; items: any[] }> {
    if (!Types.ObjectId.isValid(userId)) {
      throw new BadRequestException('Invalid user ID format');
    }
    const objectUserId = new Types.ObjectId(userId);
    const skip = (page - 1) * limit;

    const total = await this.postModel.countDocuments({
      userID: objectUserId,
      type: 'reel',
    });

    const items = await this.postModel
      .aggregate([
        {
          $match: {
            userID: objectUserId,
            type: 'reel',
          },
        },
        { $sort: { createdAt: -1 } },
        { $skip: skip },
        { $limit: limit },

        // lookup media
        {
          $lookup: {
            from: 'media',
            localField: '_id',
            foreignField: 'postID',
            as: 'media',
          },
        },

        // lookup likes to compute likeCount
        {
          $lookup: {
            from: 'postlikes',
            localField: '_id',
            foreignField: 'postId',
            as: 'likes',
          },
        },
        {
          $addFields: {
            likeCount: { $size: '$likes' },
          },
        },

        // no need to lookup user here—front‐end knows whose reels these are

        // lookup music if any
        {
          $lookup: {
            from: 'music',
            localField: 'musicID',
            foreignField: '_id',
            as: 'music',
          },
        },
        {
          $unwind: {
            path: '$music',
            preserveNullAndEmptyArrays: true,
          },
        },

        // project fields
        {
          $project: {
            _id: 1,
            userID: 1,
            type: 1,
            caption: 1,
            isFlagged: 1,
            nsfw: 1,
            isEnable: 1,
            location: 1,
            isArchived: 1,
            viewCount: 1,
            share: 1,
            createdAt: 1,
            updatedAt: 1,

            media: 1,
            likeCount: 1,
            music: 1,
          },
        },
      ])
      .exec();

    return { total, items };
  }
}<|MERGE_RESOLUTION|>--- conflicted
+++ resolved
@@ -32,7 +32,6 @@
     media: CreateMediaDto[];
     music?: MusicDto;
   }): Promise<{ post: Post; media: any[]; music?: Music }> {
-<<<<<<< HEAD
     const logger = new Logger('PostService');
 
     const userId = postWithMediaDto.post.userID;
@@ -79,40 +78,6 @@
       music: musicCreated ?? undefined,
     };
   }
-=======
-    const userId = postWithMediaDto.post.userID;
-    if (!Types.ObjectId.isValid(userId)) {
-      throw new BadRequestException('Invalid userId from token');
-    }
-
-    let musicCreated: Music | null = null;
-    if (postWithMediaDto.music) {
-      musicCreated = await this.musicService.create(postWithMediaDto.music);
-    }
-
-    const postData: any = {
-      ...postWithMediaDto.post,
-      userID: new Types.ObjectId(userId),
-      musicID: musicCreated ? musicCreated._id : undefined,
-      viewCount: postWithMediaDto.post.viewCount ?? 0,
-      isEnable: postWithMediaDto.post.isEnable ?? true,
-    };
-
-    const createdPost: any = await this.create(postData);
-    const postId = createdPost._id;
-
-    const mediaCreated = await Promise.all(
-      postWithMediaDto.media.map((media) =>
-        this.mediaService.create({ ...media, postID: postId }),
-      ),
-    );
-
-    return {
-      post: createdPost,
-      media: mediaCreated,
-      music: musicCreated ?? undefined,
-    };
-  }
 
   async getPostType(postId: string): Promise<'post' | 'reel' | 'music'> {
     if (!Types.ObjectId.isValid(postId)) {
@@ -129,7 +94,6 @@
 
   async findAllWithMedia(userId: string): Promise<any[]> {
     const currentUserObjectId = new Types.ObjectId(userId);
->>>>>>> 0db877f8
 
     return this.postModel.aggregate([
       {
