import { BadRequestException, Injectable, Logger } from '@nestjs/common';
import { InjectModel } from '@nestjs/mongoose';
import { Model, Types, PipelineStage } from 'mongoose';
import { CreatePostDto } from './dto/post.dto';
import { Post, PostDocument } from './post.schema';
import { MediaService } from 'src/media/media.service';
import { CreateMediaDto } from 'src/media/dto/media.dto';
import { MusicService } from 'src/music/music.service';
import { MusicDto } from 'src/music/dto/music.dto';
import { Music } from 'src/music/music.schema';

@Injectable()
export class PostService {
  constructor(
    @InjectModel(Post.name) private postModel: Model<PostDocument>,
    private readonly mediaService: MediaService,
    private readonly musicService: MusicService,
  ) {}

  async create(postDto: CreatePostDto): Promise<Post> {
    const createdPost = new this.postModel({
      ...postDto,
      userID: new Types.ObjectId(postDto.userID),
    });
    return createdPost.save();
  }

  async createPostWithMediaAndMusic(postWithMediaDto: {
    post: CreatePostDto;
    media: CreateMediaDto[];
    music?: MusicDto;
  }): Promise<{ post: Post; media: any[]; music?: Music }> {
    const logger = new Logger('PostService');

    const userId = postWithMediaDto.post.userID;
    if (!Types.ObjectId.isValid(userId)) {
      throw new BadRequestException('Invalid userId from token');
    }

    let musicCreated: Music | null = null;
    if (postWithMediaDto.music) {
      musicCreated = await this.musicService.create(postWithMediaDto.music);
    }

    const postData: any = {
      ...postWithMediaDto.post,
      userID: new Types.ObjectId(userId),
      musicID: musicCreated ? musicCreated._id : undefined,
      viewCount: postWithMediaDto.post.viewCount ?? 0,
      isEnable: postWithMediaDto.post.isEnable ?? true,
    };

    const createdPost = await this.create(postData);
    const postId = (createdPost as any)._id;

    const mediaCreated = await Promise.all(
      postWithMediaDto.media.map(async (media) => {
        return this.mediaService.create({
          ...media,
          postID: postId,
<<<<<<< HEAD
=======
          videoUrl: media.videoUrl,
>>>>>>> 775662eb
        });
      }),
    );

    return {
      post: createdPost,
      media: mediaCreated,
      music: musicCreated ?? undefined,
    };
  }

  async getPostType(postId: string): Promise<'post' | 'reel' | 'music'> {
    if (!Types.ObjectId.isValid(postId)) {
      throw new BadRequestException('Invalid post ID format');
    }

    const post = await this.postModel.findById(postId).select('type').lean();
    if (!post) {
      throw new BadRequestException('Post not found');
    }

    return post.type as 'post' | 'reel' | 'music';
  }

  async findAllWithMedia(userId: string): Promise<any[]> {
    return this.postModel.aggregate([
      {
        $lookup: {
          from: 'hiddenposts',
          localField: '_id',
          foreignField: 'postId',
          as: 'hidden',
        },
      },
      {
        $match: {
          $expr: {
            $not: {
              $in: [{ $toObjectId: userId }, '$hidden.userId'],
            },
          },
          isEnable: true,
          nsfw: false,
          type: { $in: ['post', 'reel'] },
        },
      },
      { $sort: { createdAt: -1 } },
      { $limit: 50 },
      {
        $lookup: {
          from: 'media',
          localField: '_id',
          foreignField: 'postID',
          as: 'media',
        },
      },
      {
        $lookup: {
          from: 'users',
          localField: 'userID',
          foreignField: '_id',
          as: 'user',
        },
      },
      { $unwind: '$user' },
      {
        $lookup: {
          from: 'postlikes',
          localField: '_id',
          foreignField: 'postId',
          as: 'likes',
        },
      },
      {
        $lookup: {
          from: 'comments',
          let: { postID: '$_id' },
          pipeline: [
            {
              $match: {
                $expr: {
                  $and: [
                    { $eq: ['$postID', '$$postID'] },
                    { $eq: ['$isDeleted', false] },
                  ],
                },
              },
            },
          ],
          as: 'comments',
        },
      },
      {
        $addFields: {
          commentCount: { $size: '$comments' },
          likeCount: { $size: '$likes' },
        },
      },
      {
        $lookup: {
          from: 'postlikes',
          let: { postId: '$_id' },
          pipeline: [
            {
              $match: {
                $expr: {
                  $and: [
                    { $eq: ['$postId', '$$postId'] },
                    { $eq: ['$userId', { $toObjectId: userId }] },
                  ],
                },
              },
            },
          ],
          as: 'userLikeEntry',
        },
      },
      {
        $addFields: {
          isLike: { $gt: [{ $size: '$userLikeEntry' }, 0] },
        },
      },
      {
        $lookup: {
          from: 'music',
          localField: 'musicID',
          foreignField: '_id',
          as: 'music',
        },
      },
      {
        $unwind: {
          path: '$music',
          preserveNullAndEmptyArrays: true,
        },
      },
      {
        $project: {
          _id: 1,
          userID: 1,
          type: 1,
          caption: 1,
          isFlagged: 1,
          nsfw: 1,
          isEnable: 1,
          location: 1,
          isArchived: 1,
          viewCount: 1,
          share: 1,
          createdAt: 1,
          updatedAt: 1,
          media: 1,
          isLike: 1,
          likeCount: 1,
          commentCount: 1,
          music: 1,
          'user._id': 1,
          'user.handleName': 1,
          'user.profilePic': 1,
        },
      },
    ]);
  }

  async findReelsWithMedia(userId: string): Promise<any[]> {
    return this.postModel.aggregate([
      {
        $lookup: {
          from: 'hiddenposts',
          localField: '_id',
          foreignField: 'postId',
          as: 'hidden',
        },
      },
      {
        $match: {
          $expr: {
            $not: {
              $in: [{ $toObjectId: userId }, '$hidden.userId'],
            },
          },
          type: 'reel',
          isEnable: true,
          nsfw: false,
        },
      },
      { $sort: { createdAt: -1 } },
      { $limit: 50 },
      { $sample: { size: 20 } },
      {
        $lookup: {
          from: 'media',
          localField: '_id',
          foreignField: 'postID',
          as: 'media',
        },
      },
      {
        $lookup: {
          from: 'users',
          localField: 'userID',
          foreignField: '_id',
          as: 'user',
        },
      },
      { $unwind: '$user' },
      {
        $lookup: {
          from: 'postlikes',
          localField: '_id',
          foreignField: 'postId',
          as: 'likes',
        },
      },
      {
        $lookup: {
          from: 'comments',
          let: { postID: '$_id' },
          pipeline: [
            {
              $match: {
                $expr: {
                  $and: [
                    { $eq: ['$postID', '$$postID'] },
                    { $eq: ['$isDeleted', false] },
                  ],
                },
              },
            },
          ],
          as: 'comments',
        },
      },
      {
        $addFields: {
          commentCount: { $size: '$comments' },
          likeCount: { $size: '$likes' },
        },
      },
      {
        $lookup: {
          from: 'postlikes',
          let: { postId: '$_id' },
          pipeline: [
            {
              $match: {
                $expr: {
                  $and: [
                    { $eq: ['$postId', '$$postId'] },
                    { $eq: ['$userId', { $toObjectId: userId }] },
                  ],
                },
              },
            },
          ],
          as: 'userLikeEntry',
        },
      },
      {
        $addFields: {
          isLike: { $gt: [{ $size: '$userLikeEntry' }, 0] },
        },
      },
      {
        $lookup: {
          from: 'music',
          localField: 'musicID',
          foreignField: '_id',
          as: 'music',
        },
      },
      {
        $unwind: {
          path: '$music',
          preserveNullAndEmptyArrays: true,
        },
      },
      {
        $project: {
          _id: 1,
          userID: 1,
          type: 1,
          caption: 1,
          isFlagged: 1,
          nsfw: 1,
          isEnable: 1,
          location: 1,
          isArchived: 1,
          viewCount: 1,
          share: 1,
          createdAt: 1,
          updatedAt: 1,
          media: 1,
          isLike: 1,
          likeCount: 1,
          commentCount: 1,
          music: 1,
          'user._id': 1,
          'user.handleName': 1,
          'user.profilePic': 1,
        },
      },
    ]);
  }

  // returns up to 50 'post'‐type documents for the given user, plus a total count
  async getUserPostsWithMedia(
    userId: string,
    page: number = 1,
    limit: number = 20,
  ): Promise<{ total: number; items: any[] }> {
    if (!Types.ObjectId.isValid(userId)) {
      throw new BadRequestException('Invalid user ID format');
    }
    const objectUserId = new Types.ObjectId(userId);
    const skip = (page - 1) * limit;

    // count total number of 'post'-type documents for this user
    const total = await this.postModel.countDocuments({
      userID: objectUserId,
      type: 'post',
    });

    // fetch paginated results with lookups
    const items = await this.postModel
      .aggregate([
        {
          $match: {
            userID: objectUserId,
            type: 'post',
          },
        },
        { $sort: { createdAt: -1 } },
        { $skip: skip },
        { $limit: limit },

        // lookup media documents attached to each post
        {
          $lookup: {
            from: 'media',
            localField: '_id',
            foreignField: 'postID',
            as: 'media',
          },
        },

        // lookup likes just to compute likeCount
        {
          $lookup: {
            from: 'postlikes',
            localField: '_id',
            foreignField: 'postId',
            as: 'likes',
          },
        },
        {
          $addFields: {
            likeCount: { $size: '$likes' },
          },
        },

        // lookup music if any
        {
          $lookup: {
            from: 'music',
            localField: 'musicID',
            foreignField: '_id',
            as: 'music',
          },
        },
        {
          $unwind: {
            path: '$music',
            preserveNullAndEmptyArrays: true,
          },
        },

        {
          $project: {
            _id: 1,
            userID: 1,
            type: 1,
            caption: 1,
            isFlagged: 1,
            nsfw: 1,
            isEnable: 1,
            location: 1,
            isArchived: 1,
            viewCount: 1,
            share: 1,
            createdAt: 1,
            updatedAt: 1,

            media: 1,
            likeCount: 1,
            music: 1,
          },
        },
      ])
      .exec();

    return { total, items };
  }

  // returns up to 50 'reel'‐type documents for the given user, plus a total count.
  async getUserReelsWithMedia(
    userId: string,
    page: number = 1,
    limit: number = 20,
  ): Promise<{ total: number; items: any[] }> {
    if (!Types.ObjectId.isValid(userId)) {
      throw new BadRequestException('Invalid user ID format');
    }
    const objectUserId = new Types.ObjectId(userId);
    const skip = (page - 1) * limit;

    const total = await this.postModel.countDocuments({
      userID: objectUserId,
      type: 'reel',
    });

    const items = await this.postModel
      .aggregate([
        {
          $match: {
            userID: objectUserId,
            type: 'reel',
          },
        },
        { $sort: { createdAt: -1 } },
        { $skip: skip },
        { $limit: limit },

        // lookup media
        {
          $lookup: {
            from: 'media',
            localField: '_id',
            foreignField: 'postID',
            as: 'media',
          },
        },

        // lookup likes to compute likeCount
        {
          $lookup: {
            from: 'postlikes',
            localField: '_id',
            foreignField: 'postId',
            as: 'likes',
          },
        },
        {
          $addFields: {
            likeCount: { $size: '$likes' },
          },
        },

        // no need to lookup user here—front‐end knows whose reels these are

        // lookup music if any
        {
          $lookup: {
            from: 'music',
            localField: 'musicID',
            foreignField: '_id',
            as: 'music',
          },
        },
        {
          $unwind: {
            path: '$music',
            preserveNullAndEmptyArrays: true,
          },
        },

        // project fields
        {
          $project: {
            _id: 1,
            userID: 1,
            type: 1,
            caption: 1,
            isFlagged: 1,
            nsfw: 1,
            isEnable: 1,
            location: 1,
            isArchived: 1,
            viewCount: 1,
            share: 1,
            createdAt: 1,
            updatedAt: 1,

            media: 1,
            likeCount: 1,
            music: 1,
          },
        },
      ])
      .exec();

    return { total, items };
  }

  async searchByCaptionPaginated(
    userId: string,
    keyword: string,
    page: number,
    limit: number,
  ): Promise<{
    message: string;
    posts: {
      items: any[];
      pagination: {
        currentPage: number;
        totalPages: number;
        totalCount: number;
        limit: number;
        hasNextPage: boolean;
        hasPrevPage: boolean;
      };
    };
    reels: {
      items: any[];
      pagination: {
        currentPage: number;
        totalPages: number;
        totalCount: number;
        limit: number;
        hasNextPage: boolean;
        hasPrevPage: boolean;
      };
    };
  }> {
    // validate the user ID
    if (!Types.ObjectId.isValid(userId)) {
      throw new BadRequestException('Invalid userId');
    }
    const currentUserObjectId = new Types.ObjectId(userId);

    // build the caption‐matching condition
    const keywordLower = keyword.toLowerCase();
    const tokens = keywordLower.split(/\s+/).filter((w) => w.length > 0);

    let captionMatch: Record<string, any>;
    if (tokens.length > 1) {
      // multi-word: require each token anywhere in the caption (case‐insensitive)
      const andClauses = tokens.map((tok) => ({
        caption: {
          $regex: tok.replace(/[.*+?^${}()|[\]\\]/g, '\\$&'),
          $options: 'i',
        },
      }));
      captionMatch = { $and: andClauses };
    } else {
      // single word: just one regex
      const escaped = tokens[0].replace(/[.*+?^${}()|[\]\\]/g, '\\$&');
      captionMatch = { caption: { $regex: escaped, $options: 'i' } };
    }

    //    non‐reel  =>  type: { $ne: 'reel' }
    //    reels     =>  type: 'reel'
    //
    // each uses a $facet so we get BOTH a totalCount and a paginated data array in one shot

    const [postsResult, reelsResult] = await Promise.all([
      this._searchBucket(
        currentUserObjectId,
        captionMatch,
        { $ne: 'reel' },
        page,
        limit,
      ),
      this._searchBucket(
        currentUserObjectId,
        captionMatch,
        'reel',
        page,
        limit,
      ),
    ]);

    // compute 'totalPages', 'hasNextPage', 'hasPrevPage' for each bucket
    const computePagination = (totalCount: number) => {
      const totalPages = Math.ceil(totalCount / limit) || 1;
      return {
        currentPage: page,
        totalPages,
        totalCount,
        limit,
        hasNextPage: page < totalPages,
        hasPrevPage: page > 1,
      };
    };

    return {
      message: 'Search results retrieved successfully',
      posts: {
        items: postsResult.items,
        pagination: computePagination(postsResult.totalCount),
      },
      reels: {
        items: reelsResult.items,
        pagination: computePagination(reelsResult.totalCount),
      },
    };
  }

  /**
   * a helper that runs an aggregation 'bucket':
   *   `typeFilter` can be either a string (e.g. 'reel') or an object (e.g. { $ne: 'reel' })
   *   it returns { totalCount, items: [ one page of data ] }
   */
  private async _searchBucket(
    currentUserObjectId: Types.ObjectId,
    captionMatch: Record<string, any>,
    typeFilter: string | Record<string, any>,
    page: number,
    limit: number,
  ): Promise<{ totalCount: number; items: any[] }> {
    // calculate how many docs to skip
    const skipCount = (page - 1) * limit;

    const pipeline = [
      // only consider enabled, non‐NSFW, matching captions, and matching typeFilter
      {
        $match: {
          isEnable: true,
          nsfw: false,
          type: typeFilter,
          ...captionMatch,
        },
      },

      // exclude anything the current user has 'hidden'
      {
        $lookup: {
          from: 'hidden_posts',
          let: { postId: '$_id' },
          pipeline: [
            {
              $match: {
                $expr: {
                  $and: [
                    { $eq: ['$postID', '$$postId'] },
                    { $eq: ['$userID', currentUserObjectId] },
                  ],
                },
              },
            },
          ],
          as: 'hidden',
        },
      },
      { $match: { hidden: { $eq: [] } } },

      // sort by creation date (most recent first)
      { $sort: { createdAt: -1 as -1 } },

      // use a $facet to get BOTH a totalCount and the 'data page'
      {
        $facet: {
          metadata: [{ $count: 'totalCount' }],
          data: [
            // lookup media array
            {
              $lookup: {
                from: 'media',
                localField: '_id',
                foreignField: 'postID',
                as: 'media',
              },
            },
            // lookup user info
            {
              $lookup: {
                from: 'users',
                localField: 'userID',
                foreignField: '_id',
                as: 'user',
              },
            },
            { $unwind: '$user' },

            // lookup total likes
            {
              $lookup: {
                from: 'postlikes',
                localField: '_id',
                foreignField: 'postId',
                as: 'likes',
              },
            },

            // lookup comments (non‐deleted only)
            {
              $lookup: {
                from: 'comments',
                let: { postID: '$_id' },
                pipeline: [
                  {
                    $match: {
                      $expr: {
                        $and: [
                          { $eq: ['$postID', '$$postID'] },
                          { $eq: ['$isDeleted', false] },
                        ],
                      },
                    },
                  },
                ],
                as: 'comments',
              },
            },

            // add commentCount & likeCount fields
            {
              $addFields: {
                commentCount: { $size: '$comments' },
                likeCount: { $size: '$likes' },
              },
            },

            // check if current user has liked this post
            {
              $lookup: {
                from: 'postlikes',
                let: { postId: '$_id' },
                pipeline: [
                  {
                    $match: {
                      $expr: {
                        $and: [
                          { $eq: ['$postId', '$$postId'] },
                          { $eq: ['$userId', currentUserObjectId] },
                        ],
                      },
                    },
                  },
                ],
                as: 'userLikeEntry',
              },
            },
            {
              $addFields: {
                isLike: { $gt: [{ $size: '$userLikeEntry' }, 0] },
              },
            },

            // lookup optional music
            {
              $lookup: {
                from: 'music',
                localField: 'musicID',
                foreignField: '_id',
                as: 'music',
              },
            },
            {
              $unwind: {
                path: '$music',
                preserveNullAndEmptyArrays: true,
              },
            },

            // project the exact fields
            {
              $project: {
                _id: 1,
                userID: 1,
                type: 1,
                caption: 1,
                isFlagged: 1,
                nsfw: 1,
                isEnable: 1,
                location: 1,
                isArchived: 1,
                viewCount: 1,
                share: 1,
                createdAt: 1,
                updatedAt: 1,

                media: 1,
                isLike: 1,
                likeCount: 1,
                commentCount: 1,
                music: 1,

                'user._id': 1,
                'user.handleName': 1,
                'user.profilePic': 1,
              },
            },

            // skip & limit for pagination
            { $skip: skipCount },
            { $limit: limit },
          ],
        },
      },
    ];

    // run aggregation
    const [aggResult] = await this.postModel.aggregate(pipeline).exec();
    const totalCount =
      aggResult.metadata.length > 0 ? aggResult.metadata[0].totalCount : 0;

    return { totalCount, items: aggResult.data };
  }

  // returns the 30 most recent UNIQUE tags (strings without the '#') found in the captions
  async getRecentTags(userId: string): Promise<string[]> {
    // validate userId
    if (!Types.ObjectId.isValid(userId)) {
      throw new BadRequestException('Invalid userId');
    }
    const currentUserObjectId = new Types.ObjectId(userId);

    // aggregation pipeline
    const pipeline: PipelineStage[] = [
      // only enabled, non‐NSFW posts
      {
        $match: {
          isEnable: true,
          nsfw: false,
        },
      },

      // exclude anything this user has 'hidden'
      {
        $lookup: {
          from: 'hidden_posts',
          let: { postId: '$_id' },
          pipeline: [
            {
              $match: {
                $expr: {
                  $and: [
                    { $eq: ['$postID', '$$postId'] },
                    { $eq: ['$userID', currentUserObjectId] },
                  ],
                },
              },
            },
          ],
          as: 'hidden',
        },
      },
      {
        $match: {
          hidden: { $eq: [] },
        },
      },

      // sort by newest and limit to the 30 most recent posts
      { $sort: { createdAt: -1 } },
      { $limit: 30 },

      // extract tags array from each caption
      {
        $project: {
          createdAt: 1,
          tags: {
            $map: {
              input: {
                $regexFindAll: {
                  input: '$caption',
                  regex: /#(\w+)/g,
                },
              },
              as: 'm',
              in: { $arrayElemAt: ['$$m.captures', 0] },
            },
          },
        },
      },

      // unwind so each tag becomes its own document
      { $unwind: '$tags' },

      // group by tag string, remembering the most recent `createdAt` it appeared
      {
        $group: {
          _id: '$tags',
          lastUsed: { $max: '$createdAt' },
        },
      },

      // sort tags by the timestamp of their most recent occurrence
      { $sort: { lastUsed: -1 } },

      // only take the top 30 unique tags
      { $limit: 30 },

      // project out just the tag text
      {
        $project: {
          _id: 0,
          tag: '$_id',
        },
      },
    ];

    const aggResults = await this.postModel.aggregate(pipeline).exec();

    // 4) Return array-of-strings
    return aggResults.map((r) => r.tag);
  }
}<|MERGE_RESOLUTION|>--- conflicted
+++ resolved
@@ -58,10 +58,7 @@
         return this.mediaService.create({
           ...media,
           postID: postId,
-<<<<<<< HEAD
-=======
           videoUrl: media.videoUrl,
->>>>>>> 775662eb
         });
       }),
     );
