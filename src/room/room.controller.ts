--- conflicted
+++ resolved
@@ -6,11 +6,8 @@
   Delete,
   Get,
   UseGuards,
-<<<<<<< HEAD
   Patch,
-=======
   NotFoundException,
->>>>>>> 95850a10
 } from '@nestjs/common';
 import { RoomService } from './room.service';
 import { JwtRefreshAuthGuard } from 'src/auth/Middleware/jwt-auth.guard';
@@ -83,11 +80,11 @@
     return this.roomService.updateRoomName(roomId, userId, updateRoomNameDto);
   }
 
-<<<<<<< HEAD
   @Patch(':roomId')
   async updateRoomType(@Param('roomId') roomId: string) {
     return await this.roomService.updateRoomType(roomId);
-=======
+  }
+  
   @Get(':id')
   async getRoomById(@Param('id') id: string) {
     const room = await this.roomService.getRoomById(id);
@@ -95,6 +92,5 @@
       throw new NotFoundException('Room not found');
     }
     return room;
->>>>>>> 95850a10
   }
 }