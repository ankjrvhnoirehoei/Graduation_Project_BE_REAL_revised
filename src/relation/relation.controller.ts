--- conflicted
+++ resolved
@@ -13,20 +13,13 @@
 import { UpsertRelationDto } from './dto/upsert-relation.dto';
 import { ListRelationDto }   from './dto/list-relation.dto';
 import { GetFollowersDto } from './dto/get-followers.dto';
-<<<<<<< HEAD
-import { UserService } from '../user/user.service';
-=======
 import { GetFollowingDto } from './dto/get-following.dto';
 import { JwtRefreshAuthGuard } from 'src/auth/Middleware/jwt-auth.guard';
 import { CurrentUser } from 'src/common/decorators/current-user.decorator';
->>>>>>> 74931dd4
 
 @Controller('relations')
 export class RelationController {
-  constructor(
-    private readonly relationService: RelationService,
-    private readonly userService: UserService,  
-  ) {}
+  constructor(private readonly relationService: RelationService) {}
 
   /**
    * PUT /relations/relation-action
@@ -100,29 +93,18 @@
     const { userId } = dto;
 
     // fetch all relationship records where someone follows `userId`
-    const followerRecords = await this.relationService.findByUserAndFilter(
+    const records = await this.relationService.findByUserAndFilter(
       userId,
       'followers',
     );
-    // fetch all relationship records where `userId` follows
-    const followingRecords = await this.relationService.findByUserAndFilter(
-    userId,
-    'following',
-  );
-
-    const allRecords = [...followerRecords, ...followingRecords];
 
     // map each record to the follower's ID
-    const followsID = allRecords.map(r => {
+    const followers = records.map(r => {
       const u1 = r.userOneID.toString();
       const u2 = r.userTwoID.toString();
       // if userId is in userTwoID, follower is userOneID; otherwise follower is userTwoID
       return u2 === userId ? u1 : u2;
     });
-
-    const followers = await Promise.all(
-      followsID.map((id) => this.userService.getUserById(id)),
-    );
 
     return { userId, followers };
   }
