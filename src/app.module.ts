--- conflicted
+++ resolved
@@ -5,11 +5,8 @@
 import { MediaModule } from './media/media.module';
 import { UserModule } from './user/user.module';
 import { AuthModule } from './auth/auth.module';
-<<<<<<< HEAD
 import { CommentModule } from './comment/comment.module';
-=======
 import { APP_INTERCEPTOR } from '@nestjs/core';
->>>>>>> d0547dcf
 
 @Module({
   imports: [
