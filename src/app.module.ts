import { Module } from '@nestjs/common';
import { ConfigModule } from '@nestjs/config';
import { DatabaseModule, LoggerModule, LoggingInterceptor } from '@app/common';
import { PostModule } from './post/post.module';
import { MediaModule } from './media/media.module';
import { UserModule } from './user/user.module';
import { CommentModule } from './comment/comment.module';
import { APP_INTERCEPTOR } from '@nestjs/core';
import { MusicModule } from './music/music.module';
import { RelationModule } from './relation/relation.module';
import { ReactionModule } from './reaction/reaction.module';
<<<<<<< HEAD
import { StoryModule } from './story/story.module';
=======
import { AuthModule } from './auth/auth.module';
>>>>>>> e92be792

@Module({
  imports: [
    ConfigModule.forRoot({
      isGlobal: true,
      envFilePath: '.env',
    }),
    DatabaseModule,
    LoggerModule,
    UserModule,
    PostModule,
    MediaModule,
    CommentModule,
    MusicModule,
    RelationModule,
    ReactionModule,
<<<<<<< HEAD
    StoryModule,
=======
    AuthModule,
>>>>>>> e92be792
  ],
  // providers: [
  //   {
  //     provide: APP_INTERCEPTOR,
  //     useClass: LoggingInterceptor,
  //   },
  // ],
})
export class AppModule {}<|MERGE_RESOLUTION|>--- conflicted
+++ resolved
@@ -9,11 +9,6 @@
 import { MusicModule } from './music/music.module';
 import { RelationModule } from './relation/relation.module';
 import { ReactionModule } from './reaction/reaction.module';
-<<<<<<< HEAD
-import { StoryModule } from './story/story.module';
-=======
-import { AuthModule } from './auth/auth.module';
->>>>>>> e92be792
 
 @Module({
   imports: [
@@ -30,11 +25,6 @@
     MusicModule,
     RelationModule,
     ReactionModule,
-<<<<<<< HEAD
-    StoryModule,
-=======
-    AuthModule,
->>>>>>> e92be792
   ],
   // providers: [
   //   {
