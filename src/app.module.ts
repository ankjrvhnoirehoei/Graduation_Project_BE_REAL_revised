import { Module } from '@nestjs/common';
import { ConfigModule, ConfigService } from '@nestjs/config';
import { DatabaseModule, LoggerModule, LoggingInterceptor } from '@app/common';
import { PostModule } from './post/post.module';
import { MediaModule } from './media/media.module';
import { UserModule } from './user/user.module';
import { CommentModule } from './comment/comment.module';
import { MusicModule } from './music/music.module';
import { RelationModule } from './relation/relation.module';
import { ReactionModule } from './reaction/reaction.module';
import { StoryModule } from './story/story.module';
import { PostLikeModule } from './like_post/like_post.module';
import { UserHiddenPostModule } from './hide_post/hide_post.module';
import { BookmarkPlaylistModule } from './bookmark-playlist/bookmark-playlist.module';
import { BookmarkItemModule } from './bookmark-item/bookmark-item.module';
import { StreamModule } from './streamM3U8/stream.module';
import { JwtModule } from '@nestjs/jwt';
import { R2UploadModule } from './r2/r2.module';
import { RoomModule } from './room/room.module';
<<<<<<< HEAD
import { ScheduleModule } from '@nestjs/schedule';
=======
import { MessageModule } from './message/message.module';
>>>>>>> 14235b96

@Module({
  imports: [
    ScheduleModule.forRoot(),
    ConfigModule.forRoot({
      isGlobal: true,
      envFilePath: '.env',
    }),
    JwtModule.registerAsync({
      imports: [ConfigModule],
      useFactory: async (configService: ConfigService) => {
        const secret = configService.get<string>('JWT_SECRET');
        if (!secret) {
          throw new Error('JWT_SECRET is not defined in environment variables');
        }
        return {
          secret,
          signOptions: { expiresIn: '5m' },
        };
      },
      inject: [ConfigService],
    }),
    DatabaseModule,
    LoggerModule,
    UserModule,
    PostModule,
    MediaModule,
    CommentModule,
    MusicModule,
    RelationModule,
    ReactionModule,
    StoryModule,
    PostLikeModule,
    UserHiddenPostModule,
    BookmarkPlaylistModule,
    BookmarkItemModule,
    StreamModule,
    R2UploadModule,
    RoomModule,
    MessageModule,
  ],
  // providers: [
  //   {
  //     provide: APP_INTERCEPTOR,
  //     useClass: LoggingInterceptor,
  //   },
  // ],
})
export class AppModule {}<|MERGE_RESOLUTION|>--- conflicted
+++ resolved
@@ -17,11 +17,8 @@
 import { JwtModule } from '@nestjs/jwt';
 import { R2UploadModule } from './r2/r2.module';
 import { RoomModule } from './room/room.module';
-<<<<<<< HEAD
 import { ScheduleModule } from '@nestjs/schedule';
-=======
 import { MessageModule } from './message/message.module';
->>>>>>> 14235b96
 
 @Module({
   imports: [
