--- conflicted
+++ resolved
@@ -30,15 +30,7 @@
 import { JwtService } from '@nestjs/jwt';
 import { RelationService } from 'src/relation/relation.service';
 import { SearchUserDto } from './dto/search-user.dto';
-<<<<<<< HEAD
-import {
-  ChangeEmailDto,
-  ConfirmEmailDto,
-  EditUserDto,
-} from './dto/update-user.dto';
-=======
 import { ChangeEmailDto, ChangePassword, ConfirmEmailDto, EditUserDto } from './dto/update-user.dto';
->>>>>>> 5796a603
 import { TopFollowerDto } from './dto/top-followers.dto';
 
 @Controller('users')
@@ -276,20 +268,16 @@
     return { message: 'Profile updated', user: updated };
   }
 
-<<<<<<< HEAD
+  @Patch('password')
+  @UseGuards(JwtRefreshAuthGuard)
+  async changePassword(
+    @CurrentUser('sub') userId: string,
+    @Body(new ValidationPipe()) body: ChangePassword,
+  ) {
+    return this.userService.changePassword(userId, body);
+  }
+
   // email change: send code + return token
-=======
-  @Patch('password')
-  @UseGuards(JwtRefreshAuthGuard)
-  async changePassword(
-    @CurrentUser('sub') userId: string,
-    @Body(new ValidationPipe()) body: ChangePassword,
-  ) {
-    return this.userService.changePassword(userId, body);
-  }
-
-  // email change: send code + return token 
->>>>>>> 5796a603
   @Post('email/init-change')
   @UseGuards(JwtRefreshAuthGuard)
   async initiateEmailChange(
